#![warn(missing_docs)]
#![warn(missing_crate_level_docs)]
#![warn(macro_use_extern_crate)]
#![warn(invalid_html_tags)]
#![warn(missing_copy_implementations)]
#![warn(missing_debug_implementations)]
#![warn(unreachable_pub)]
#![warn(unused_extern_crates)]
#![warn(unused_lifetimes)]

//! Basic polynomial arithmetic, multi-point evaluation, and sparse interpolation.
//!
//! This crate is **very limited** so far in its functionality and under **active development**.
//! The current functionality isi mostly geared towards
//! sparse interpolation with a known set of possible exponents.
//! Expect frequent breaking changes as things get started.
//!
//! The [`Poly`] type is used to represent dense polynomials along with traits for
//! algorithm choices. The [`ClassicalPoly`] type alias specifies classical arithmetic
//! algorithms via the [`ClassicalTraits`] trait.
//!
//! ```
//! use sparse_interp::ClassicalPoly;
//!
//! // f represents 4 + 3x^2 - x^3
//! let f = ClassicalPoly::<f32>::new(vec![4., 0., 3., -1.]);
//!
//! // g prepresents 2x
//! let g = ClassicalPoly::<f32>::new(vec![0., 2.]);
//!
//! // basic arithmetic is supported
//! let h = f + g;
//! assert_eq!(h, ClassicalPoly::new(vec![4., 2., 3., -1.]));
//! ```
//!
//! # Evaluation
//!
//! Single-point and multi-point evaluation work as follows.
//!
//! ```
//! # use sparse_interp::ClassicalPoly;
//! type CP = ClassicalPoly<f32>;
//! let h = CP::new(vec![4., 2., 3., -1.]);
//! assert_eq!(h.eval(&0.), Ok(4.));
//! assert_eq!(h.eval(&1.), Ok(8.));
//! assert_eq!(h.eval(&-1.), Ok(6.));
//! let eval_info = CP::mp_eval_prep([0., 1., -1.].iter().copied());
//! assert_eq!(h.mp_eval(&eval_info).unwrap(), [4.,8.,6.]);
//! ```
//!
//! # Sparse interpolation
//!
//! Sparse interpolation should work over any type supporting
//! *field operations* of addition, subtration, multiplication,
//! and division.
//!
//! For a polynomial *f* with at most *t* terms, sparse interpolation requires
//! eactly 2*t* evaluations at consecutive powers of some value θ, starting
//! with θ<sup>0</sup> = 1.
//!
//! This value θ must have sufficiently high order in the underlying field;
//! that is, all powers of θ up to the degree of the polynomial must be distinct.
//!
//! Calling [`Poly::sparse_interp()`] returns on success a vector of (exponent, coefficient)
//! pairs, sorted by exponent, corresponding to the nonzero terms of the
//! evaluated polynomial.
//!
//! ```
//! # use sparse_interp::{ClassicalPoly, RelativeParams};
//! type CP = ClassicalPoly<f64>;
//! let f = CP::new(vec![0., -2.5, 0., 0., 0., 7.1]);
//! let t = 2;
//! let (eval_info, interp_info) = ClassicalPoly::sparse_interp_prep(
//!     t,          // upper bound on nonzero terms
//!     0..8,       // iteration over possible exponents
//!     &f64::MAX,  // upper bound on coefficient magnitude
//! );
//! let evals = f.mp_eval(&eval_info).unwrap();
//! let mut result = CP::sparse_interp(&evals, &interp_info).unwrap();
//!
//! // round the coefficients to nearest 0.1
//! for (_,c) in result.iter_mut() {
//!     *c = (*c * 10.).round() / 10.;
//! }
//!
//! assert_eq!(result, [(1, -2.5), (5, 7.1)]);
//! ```

use core::{
    ops::{
        Add,
        Mul,
        AddAssign,
        SubAssign,
        MulAssign,
    },
    borrow::{
        Borrow,
        BorrowMut,
    },
    iter::{
        self,
        FromIterator,
        IntoIterator,
        ExactSizeIterator,
        Extend,
    },
    marker::{
        PhantomData,
    },
    convert::{
        self,
    },
};
use num_traits::{
    Zero,
    One,
    Inv,
};
use num_complex::{
    Complex,
    Complex32,
    Complex64,
};
use custom_error::custom_error;

custom_error!{
    /// Errors that arise in polynomial arithmetic or sparse interpolation.
    #[derive(PartialEq)]
    #[allow(missing_docs)]
    pub Error
        CoeffConv{cause: String}
            = "Could not convert coefficient: {cause}",
        Singular = "Encountered singular matrix when expecting nonsingular; perhaps sparsity was set too low",
        MissingExponents = "The exponent of a non-zero term was missing from the list",
}

/// A specialized [core::result::Result] type for sparse interpolation.
pub type Result<T> = core::result::Result<T, Error>;

/// A trait for 1-way conversions between numeric types that may fail.
///
/// Provides basically the same functionality as [`std::convert::TryFrom`]
/// from `std`, but a new trait was needed in order to implement it for
/// conversions such as `f64` to `u32`, or
/// [`num_complex::Complex32`] to `f32`.
///
/// See also the [conv crate](https://crates.io/crates/conv), which was
/// also considered but cannot be used here because it is not compatible
/// with [`num_complex::Complex32`].
pub trait OneWay {
    /// The type being converted from.
    type Source;
    /// The type being converted to.
    type Dest;
    /// Conversion from Source to Dest that may fail.
    fn one_way(src: Self::Source) -> Result<Self::Dest>;
}

/// A trait for 2-way conversions that may fail.
///
/// Of course, for any `x: Source`, it should be the case that
/// `other_way(one_way(x)?)? == x` when possible, but this is not
/// required.
pub trait TwoWay: OneWay {
    /// Conversion from Dest to Source that may fail.
    fn other_way(src: <Self as OneWay>::Dest) -> Result<<Self as OneWay>::Source>;
}

/// The default conversion from S to D, if it exists.
#[derive(Debug)]
pub struct DefConv<S,D>(PhantomData<(S,D)>);

impl<S,D> TwoWay for DefConv<S,D>
where Self: OneWay<Source=S, Dest=D>,
      DefConv<D,S>: OneWay<Source=D, Dest=S>,
{
    fn other_way(src: D) -> Result<S> {
        <DefConv<D,S> as OneWay>::one_way(src)
    }
}

impl<S> OneWay for DefConv<S,S>
{
    type Source = S;
    type Dest = S;

    #[inline(always)]
    fn one_way(src: S) -> Result<S> {
        Ok(src)
    }
}

macro_rules! one_way_as {
    ($s:ty, $($ds:ty),+) => {
        $(
            impl OneWay for DefConv<$s,$ds> {
                type Source = $s;
                type Dest = $ds;
                fn one_way(src: $s) -> Result<$ds> {
                    Ok(src as $ds)
                }
            }
        )+
    };
}

macro_rules! one_way_as_check {
    ($s:ty, $($ds:ty),+) => {
        $(
            impl OneWay for DefConv<$s,$ds> {
                type Source = $s;
                type Dest = $ds;
                fn one_way(src: $s) -> Result<$ds> {
                    let dest = src as $ds;
                    if (dest as $s) == src {
                        Ok(dest)
                    } else {
                        Err(Error::CoeffConv{cause: format!("{} not representable as {}", src, stringify!($ds))})
                    }
                }
            }
        )+
    }
}

macro_rules! one_way_round {
    ($s:ty, $($ds:ty),+) => {
        $(
            impl OneWay for DefConv<$s,$ds> {
                type Source = $s;
                type Dest = $ds;
                fn one_way(src: $s) -> Result<$ds> {
                    let rounded = src.round();
                    let dest = rounded as $ds;
                    if (dest as $s) == rounded {
                        Ok(dest)
                    } else {
                        Err(Error::CoeffConv{cause: format!("{} not representable as {}", src, stringify!($ds))})
                    }
                }
            }
        )+
    }
}

macro_rules! one_way_try {
    ($s:ty, $($ds:ty),+) => {
        $(
            impl OneWay for DefConv<$s,$ds> {
                type Source = $s;
                type Dest = $ds;
                fn one_way(src: $s) -> Result<$ds> {
                    convert::TryInto::<$ds>::try_into(src).map_err(|e| Error::CoeffConv{cause: e.to_string()})
                }
            }
        )+
    }
}

//one_way_as!(i8, i8);
one_way_try!(i8, u8);
one_way_as!(i8, i16, u16, i32, u32, i64, u64, i128, u128, f32, f64);

one_way_try!(u8, i8);
one_way_as!(u8, i16, u16, i32, u32, i64, u64, i128, u128, f32, f64);

one_way_try!(i16, i8, u8, u16);
one_way_as!(i16, i32, u32, i64, u64, i128, u128, f32, f64);

one_way_try!(u16, i8, u8, i16);
one_way_as!(u16, i32, u32, i64, u64, i128, u128, f32, f64);

one_way_try!(i32, i8, u8, i16, u16, u32);
one_way_as!(i32, i64, u64, i128, u128, f64);
one_way_as_check!(i32, f32);

one_way_try!(u32, i8, u8, i16, u16, i32);
one_way_as!(u32, i64, u64, i128, u128, f64);
one_way_as_check!(u32, f32);

one_way_try!(i64, i8, u8, i16, u16, i32, u32, u64);
one_way_as!(i64, i128, u128);
one_way_as_check!(i64, f32, f64);

one_way_try!(u64, i8, u8, i16, u16, i32, u32, i64);
one_way_as!(u64, i128, u128);
one_way_as_check!(u64, f32, f64);

one_way_try!(i128, i8, u8, i16, u16, i32, u32, i64, u64, u128);
one_way_as_check!(i128, f32, f64);

one_way_try!(u128, i8, u8, i16, u16, i32, u32, i64, u64, i128);
one_way_as_check!(u128, f32, f64);

one_way_round!(f32, i8, u8, i16, u16, i32, u32, i64, u64, i128, u128);
one_way_as!(f32, f64);

one_way_round!(f64, i8, u8, i16, u16, i32, u32, i64, u64, i128, u128);

impl OneWay for DefConv<f64, f32> {
    type Source = f64;
    type Dest = f32;

    fn one_way(src: f64) -> Result<f32> {
        let dest = src as f32;
        if dest.log2().round() == (src.log2().round() as f32) {
            Ok(dest)
        } else {
            Err(Error::CoeffConv{cause: format!("f64->f32 exponent overflow on {}", src)})
        }
    }
}

macro_rules! two_way_complex {
    ($t:ty, $($us:ty),+) => {
        $(
            impl OneWay for DefConv<$us, Complex<$t>> {
                type Source = $us;
                type Dest = Complex<$t>;

                #[inline(always)]
                fn one_way(src: Self::Source) -> Result<Self::Dest> {
                    Ok(Complex::from(DefConv::<$us,$t>::one_way(src)?))
                }
            }

            impl OneWay for DefConv<Complex<$t>, $us> {
                type Source = Complex<$t>;
                type Dest = $us;

                #[inline(always)]
                fn one_way(src: Self::Source) -> Result<Self::Dest> {
                    // TODO maybe return Err if imaginary part is too large?
                    DefConv::<$t,$us>::one_way(src.re)
                }
            }
        )+
    };
}

two_way_complex!(f32, i8, u8, i16, u16, i32, u32, i64, u64, i128, u128, f32, f64);
two_way_complex!(f64, i8, u8, i16, u16, i32, u32, i64, u64, i128, u128, f32, f64);

/// A possibly-stateful comparison for exact or approximate types.
///
/// Implementors of this trait can be used to compare `Item`s for
/// "closeness". The idea is that closeness should encompass absolute
/// equality as well as approximate equality.
///
/// For exact types, use the [CloseToEq] struct to just fall back to direct
/// comparison. For inexact types, use the [RelativeParams] struct to specify
/// the acceptable (relative) error.
pub trait CloseTo {
    /// The type of thing that can be compared.
    type Item;

    /// Returns `true` iff `x` is approximatey equal to `y`.
    fn close_to(&self, x: &Self::Item, y: &Self::Item) -> bool;

    /// Indicates `true` if `x` is approximately zero.
    fn close_to_zero(&self, x: &Self::Item) -> bool;

    /// Checks closeness over an iteration.
    fn close_to_iter<'a, Iter1, Iter2>(&'a self, x: Iter1, y: Iter2) -> bool
    where Iter1: Iterator<Item=&'a Self::Item>,
          Iter2: Iterator<Item=&'a Self::Item>,
    {
        x.zip(y).all(|(xi, yi)| self.close_to(xi, yi))
    }
}

/// A struct to use for exact equality in the [`CloseTo`] trait.
///
/// ```
/// # use sparse_interp::*;
/// let test = CloseToEq::new();
/// assert!(test.close_to(&15, &15));
/// assert!(! test.close_to(&15, &16));
/// assert!(test.close_to_zero(&0));
/// ```
#[derive(Debug, Clone, Copy, Default, PartialEq, Eq)]
pub struct CloseToEq<T>{
    /// The zero element (additive identity) for type `T`.
    pub zero: T,
}

impl<T: Zero> CloseToEq<T> {
    /// Creates a new struct for exact equality, using [`num_traits::Zero::zero`] to get the zero element.
    pub fn new() -> Self {
        Self {
            zero: T::zero(),
        }
    }
}

impl<T: PartialEq> CloseTo for CloseToEq<T> {
    type Item = T;

    #[inline(always)]
    fn close_to(&self, x: &Self::Item, y: &Self::Item) -> bool {
        x.eq(y)
    }

    #[inline(always)]
    fn close_to_zero(&self, x: &Self::Item) -> bool {
        x.eq(&self.zero)
    }
}

/// A struct to use for approximate equality.
///
/// ```
/// # use sparse_interp::*;
/// let test = RelativeParams::<f32>::new(Some(0.05), Some(0.001));
/// assert!(test.close_to(&1.0, &1.001));
/// assert!(test.close_to(&1001., &1000.));
/// assert!(test.close_to_zero(&-0.05));
/// assert!(! test.close_to(&0.1, &0.11));
/// assert!(! test.close_to_zero(&0.06));
/// ```
#[derive(Debug, Clone, Copy, PartialEq, Eq)]
pub struct RelativeParams<T, E=T>
{
    /// Below this threshold in absolute value, values are considered close to zero.
    pub zero_thresh: E,

    /// Values not close to zero are considered close to each other if their relative
    /// error is at most this large.
    pub max_relative: E,

    phantom: PhantomData<T>,
}

macro_rules! impl_relative_params {
    ($t:ident, $e:ident, $norm:ident) => {
        impl RelativeParams<$t,$e> {
            /// Create a new closeness tester with the given parameters.
            ///
            /// For both arguments, `zero_thresh` and `max_relative`,
            /// either the given bound is used, or machine epsilon if the argument
            /// is `None`.
            #[inline(always)]
            pub fn new(zero_thresh: Option<$e>, max_relative: Option<$e>) -> Self {
                Self {
                    zero_thresh: zero_thresh.unwrap_or($e::EPSILON),
                    max_relative: max_relative.unwrap_or($e::EPSILON),
                    phantom: PhantomData,
                }
            }
        }

        impl Default for RelativeParams<$t,$e> {
            /// Create a closeness tester with machine epsilon precision.
            #[inline(always)]
            fn default() -> Self {
                Self::new(None, None)
            }
        }

        impl CloseTo for RelativeParams<$t,$e> {
            type Item = $t;

            #[inline]
            fn close_to(&self, x: &Self::Item, y: &Self::Item) -> bool {
                if x == y {
                    return true
                };
                if $t::is_infinite(*x) || $t::is_infinite(*y) {
                    return false
                };

                let absx = $t::$norm(*x);
                let absy = $t::$norm(*y);

                let largest = if absx <= absy {
                    absy
                } else {
                    absx
                };

                if largest <= self.zero_thresh {
                    true
                } else {
                    $t::$norm(x - y) / largest <= self.max_relative
                }
            }

            #[inline(always)]
            fn close_to_zero(&self, x: &Self::Item) -> bool {
                $t::$norm(*x) <= self.zero_thresh
            }
        }
    };
}

impl_relative_params!(f32, f32, abs);
impl_relative_params!(f64, f64, abs);
impl_relative_params!(Complex32, f32, norm);
impl_relative_params!(Complex64, f64, norm);

/// Algorithms to enable polynomial arithmetic.
///
/// Generally, `PolyTraits` methods should not be used directly, but only
/// within the various method impls for [`Poly`].
///
/// This is implemented as a separate, possibly stateless traits object
/// in order to allow selecting different underlying algorithms separately
/// from the overall representation.
///
/// The methods here generally work on slice references so as to be
/// representation-agnostic.
///
/// So far the only implementation is [`ClassicalTraits`].
pub trait PolyTraits {
    /// The type of polynomial coefficients.
    type Coeff;

    /// The evaluation needed for sparse interpolation.
    type SparseInterpEval: EvalTypes<Coeff=Self::Coeff>;

    /// An opaque type returned by the pre-processing method [`Self::sparse_interp_prep()`].
    type SparseInterpInfo;

    /// Multiplies two polynomails (represented by slices) and stores the result in another slice.
    ///
    /// Implementations may assume that all slices are non-empty, and that
    /// `out.len() == lhs.len() + rhs.len() - 1`.
    ///
    /// ```
    /// # use sparse_interp::*;
    /// # type TraitImpl = ClassicalTraits<f32>;
    /// let a = [1., 2., 3.];
    /// let b = [4., 5.];
    /// let mut c = [0.; 4];
    /// TraitImpl::slice_mul(&mut c[..], &a[..], &b[..]);
    /// assert_eq!(c, [1.*4., 1.*5. + 2.*4., 2.*5. + 3.*4., 3.*5.]);
    /// ```
    fn slice_mul(out: &mut [Self::Coeff], lhs: &[Self::Coeff], rhs: &[Self::Coeff]);

    /// Pre-processing for multi-point evaluation.
    ///
    /// This method must be called to specify the evaluation points prior to
    /// calling [`Self::mp_eval_slice()`].
    ///
    /// The same pre-processed output can be used repeatedly to
    /// evaluate possibly different polynomials at the same points.
    ///
    /// The default implementation should be used; it relies on the [`EvalTypes::prep()`]
    /// trait method specialized for the coefficient and evaluation types.
    #[inline(always)]
    fn mp_eval_prep<U>(pts: impl Iterator<Item=U>) -> <EvalTrait<Self,U> as EvalTypes>::EvalInfo
    where EvalTrait<Self,U>: EvalTypes<Coeff=Self::Coeff, Eval=U>
    {
        <EvalTrait<Self,U> as EvalTypes>::prep(pts)
    }


    /// Multi-point evaluation.
    ///
    /// Evaluates the polynomial (given by a slice of coefficients) at all points
    /// specified in a previous call to [`Self::mp_eval_prep()`].
    ///
    /// ```
    /// # use sparse_interp::*;
    /// # type TraitImpl = ClassicalTraits<f32>;
    /// let pts = [10., -5.];
    /// let preprocess = TraitImpl::mp_eval_prep(pts.iter().copied());
    ///
    /// let f = [1., 2., 3.];
    /// let mut evals = Vec::new();
    /// TraitImpl::mp_eval_slice(&mut evals, &f[..], &preprocess);
    /// assert_eq!(evals, vec![321., 66.]);
    ///
    /// let g = [4., 5., 6., 7.];
    /// TraitImpl::mp_eval_slice(&mut evals, &g[..], &preprocess);
    /// assert_eq!(evals, vec![321., 66., 7654., 4. - 5.*5. + 6.*25. - 7.*125.]);
    /// ```
    ///
    /// The provided implementation should generally be used; it relies on the
    /// [`EvalTypes::post()`] trait method specialized for the coefficient and
    /// evaluation types.
    #[inline(always)]
    fn mp_eval_slice<U>(out: &mut impl Extend<U>,
                        coeffs: &[Self::Coeff],
                        info: &<EvalTrait<Self,U> as EvalTypes>::EvalInfo) -> Result<()>
    where EvalTrait<Self,U>: EvalTypes<Coeff=Self::Coeff, Eval=U>
    {
        <EvalTrait<Self,U> as EvalTypes>::post(out, coeffs, info)
    }

    /// Pre-processing for sparse interpolation.
    ///
    /// This method must be called prior to
    /// calling [`Self::sparse_interp_slice()`].
    ///
    /// A later call to sparse interpolation is guaranteed to succeed only when, for some
    /// unknown polynomial `f`, the following are all true:
    /// *   `f` has at most `sparsity` non-zero terms
    /// *   The exponents of all non-zero terms of `f` appear in `expons`
    /// *   The coefficients of `f` are bounded by `max_coeff` in magnitude.
    ///
    /// The list `expons` must be sorted in ascending order.
    ///
    /// The same pre-processed output can be used repeatedly to
    /// interpolate possibly different polynomials under the same settings.
    fn sparse_interp_prep(sparsity: usize, expons: impl Iterator<Item=usize>, max_coeff: &Self::Coeff)
        -> (<Self::SparseInterpEval as EvalTypes>::EvalInfo, Self::SparseInterpInfo)
    ;

    /// Sparse interpolation following evaluation.
    ///
    /// The evaluations in `eval` should correspond to what was specified by
    /// [`Self::sparse_interp_prep()`].
    ///
    /// If those requirements are met, the function will return Some(..) containing
    /// a list of exponent-coefficient pairs, sorted in ascending order of exponents.
    ///
    /// Otherwise, for example if the evaluated function has more non-zero terms
    /// than the pre-specified limit, this function *may* return None or may return
    /// Some(..) with incorrect values.
    fn sparse_interp_slice(evals: &[<Self::SparseInterpEval as EvalTypes>::Eval],
                           info: &Self::SparseInterpInfo)
        -> Result<Vec<(usize, Self::Coeff)>>;
}

/// A trait struct used for multi-point evaluation of polynomials.
///
/// Typically, `T` will be a type which implements `PolyTraits` and
/// `U` will be the type of evaluation point. If the combination of `T`
/// and `U` is meaningful, then `EvalTrait<T,U>` should implement
/// `EvalTypes`; this indicates that polynomials under trait `T`
/// can be evaluated at points of type `U`.
///
/// The purpose of this is to allow a polynomial with coefficients of
/// one type (say, integers) to be evaluated at a point with another type
/// (say, complex numbers, or integers modulo a prime).
///
/// ```
/// # use sparse_interp::*;
/// type Eval = EvalTrait<ClassicalTraits<i32>, f32>;
/// let coeffs = [1, 0, -2];
/// let pts = [0.5, -1.5];
/// let info = Eval::prep(pts.iter().copied());
/// let mut result = Vec::new();
/// Eval::post(&mut result, &coeffs, &info);
/// assert_eq!(result, vec![0.5, -3.5]);
/// ```
///
/// This is essentially a work-around for a problem better solved by
/// [GATs](https://github.com/rust-lang/rust/issues/44265).
/// (At the time of this writing, GAT is merged in nightly rust but not
/// stable.)
#[derive(Debug)]
pub struct EvalTrait<T: ?Sized, U>(PhantomData<T>,PhantomData<U>);

/// Trait for evaluating polynomials over (possibly) a different domain.
///
/// Evaluation is divided into pre-processing [`EvalTypes::prep`] stage, which depends only on the
/// evaluation points, and the actual evaluation phase [`EvalTypes::post`].
///
/// Typically the provided blanket implementations for [`EvalTrait`] should be sufficient,
/// unless you care creating a new polynomial type.
pub trait EvalTypes {
    /// Coefficient type of the polynomial being evaluated.
    type Coeff;
    /// Type of the evaluation point(s) and the output(s) of the polynomial evaluation.
    type Eval;
    /// Opaque type to hold pre-processing results.
    type EvalInfo;

    /// Pre-processing for multi-point evaluation.
    ///
    /// Takes a list of evaluation points and prepares an `EvalInfo` opaque
    /// object which can be re-used to evaluate multiple polynomials over
    /// the same evaluation points.
    fn prep(pts: impl Iterator<Item=Self::Eval>) -> Self::EvalInfo;

    /// Multi-point evaluation after pre-processing.
    fn post(out: &mut impl Extend<Self::Eval>, coeffs: &[Self::Coeff], info: &Self::EvalInfo) -> Result<()>;
}

impl<C,U> EvalTypes for EvalTrait<ClassicalTraits<C>, U>
where C: Clone,
      U: Clone + Zero + MulAssign + AddAssign,
      DefConv<C,U>: OneWay<Source=C, Dest=U>,
{
    type Coeff = C;
    type Eval = U;
    type EvalInfo = Vec<U>;

    #[inline(always)]
    fn prep(pts: impl Iterator<Item=Self::Eval>) -> Self::EvalInfo {
        pts.collect()
    }

    fn post(out: &mut impl Extend<Self::Eval>, coeffs: &[Self::Coeff], info: &Self::EvalInfo) -> Result<()> {
        //out.extend(coeffs.iter().zip(info.iter()).map(|(c,x)| { let mut out = x.clone(); out *= c; out }));
		ErrorIter::new(info.iter().map(|x| horner_eval(coeffs.iter(), x)))
            .map(|evals| out.extend(evals))
        //out.extend(info.iter().map(|x| horner_eval(coeffs.iter(), x)));
    }
}

/// PolyTraits implementation for classical (slow) algorithms.
///
/// The underlying algorithms are neither fast nor numerically stable.
/// They should be used only for very small sizes, or for debugging.
///
/// *   [`ClassicalTraits::slice_mul()`] uses a classical quadratic-time algorithm
/// *   [`ClassicalTraits::mp_eval_slice()`] simply evaluates each point one at a time, using
///     Horner's rule. O(num_points * poly_degree) time.
/// *   [`ClassicalTraits::sparse_interp_slice()`] uses unstructured linear algebra and classical
///     root finding, with complexity O(sparsity^3).
#[derive(Debug,Default,Clone,Copy,PartialEq,Eq)]
pub struct ClassicalTraits<C>(PhantomData<C>);

// FIXME remove
fn at_a_loss(x: &Vec<Complex64>, y: &Complex64) -> Result<Complex64> {
    horner_eval(x.iter(), y)
}

impl<C> PolyTraits for ClassicalTraits<C>
where C: Clone + Mul<Output=C> + AddAssign,
      DefConv<C, Complex64>: TwoWay<Source=C, Dest=Complex64>,
{
    type Coeff = C;
    type SparseInterpEval = EvalTrait<Self, Complex64>;
    type SparseInterpInfo = (usize, Vec<(usize, Complex64)>, RelativeParams<Complex64, f64>);

    #[inline(always)]
    fn slice_mul(out: &mut [Self::Coeff], lhs: &[Self::Coeff], rhs: &[Self::Coeff]) {
        classical_slice_mul(out, lhs, rhs);
    }

    fn sparse_interp_prep(sparsity: usize, expons: impl Iterator<Item=usize>, _max_coeff: &Self::Coeff)
        -> (<Self::SparseInterpEval as EvalTypes>::EvalInfo, Self::SparseInterpInfo)
    {
        let mut theta_pows: Vec<_> = expons.map(|d| (d, Complex64::default())).collect();
        let theta = match theta_pows.iter().map(|pair| pair.0).max() {
            Some(max_pow) => Complex64::from_polar(1., 2.*core::f64::consts::PI / (max_pow as f64 + 1.)),
            None => Complex64::default(),
        };
        for (ref expon, ref mut power) in theta_pows.iter_mut() {
            *power = theta.powu(*expon as u32);
        }
        (EvalTrait::<Self, Complex64>::prep((0..2*sparsity).map(|e| theta.powu(e as u32))),
         (sparsity, theta_pows, RelativeParams::<Complex64,f64>::new(Some(1e-10), Some(1e-10))) //TODO how to choose approx params
        )
    }

    fn sparse_interp_slice(
        evals: &[Complex64],
        info: &Self::SparseInterpInfo,
        ) -> Result<Vec<(usize, Self::Coeff)>>
    {
<<<<<<< HEAD
        let (sparsity, pows, close) = info;
        assert_eq!(evals.len(), 2*sparsity);
        let mut lambda = bad_berlekamp_massey(evals, close)?;
        lambda.push(Complex64::from(-1.));
        let (degs, roots): (Vec<usize>, Vec<Complex64>) = pows.iter().filter_map(
            |(deg, rootpow)| {
            // FIXME why helper function is needed?
            //horner_eval(lambda.iter(), rootpow).ok().and_then(
            at_a_loss(&lambda, rootpow).ok().and_then(
                |eval| match close.close_to_zero(&eval) {
                    true => Some((deg, rootpow)),
                    false => None,
                }
            )}
        ).unzip();
        if degs.len() != lambda.len() - 1 {
            Err(Error::MissingExponents)
        } else {
            let evslice = &evals[..degs.len()];
            Ok(degs.into_iter().zip(
                bad_trans_vand_solve(&roots, evslice, close)?.into_iter()
                    .map(|c| DefConv::<C,Complex64>::other_way(c).unwrap()) // FIXME avoid unwrap
            ).collect())
        }
=======
        assert_eq!(evals.len(), 2*info.0);
        for k in (1..=info.0).rev() {
            if let Some(mut lambda) = bad_berlekamp_massey(&evals[..2*k]) {
                lambda.push(-C::one());
                let (degs, roots): (Vec<usize>, Vec<&C>) = info.1.iter().filter_map(
                    |(deg, rootpow)| match close.close_to_zero(&horner_slice(&lambda, rootpow)) {
                        true => Some((deg, rootpow)),
                        false => None,
                    }).unzip();
                if degs.len() == lambda.len() - 1 {
                    // Note, seems dumb I had to do this just to turn &&C into &C, but alas...
                    struct IterHolder<'a,T>(Vec<&'a T>);
                    impl<'a,T> IntoIterator for &'a IterHolder<'a, T> {
                        type Item = &'a T;
                        type IntoIter = iter::Copied<slice::Iter<'a, &'a T>>;
                        fn into_iter(self) -> Self::IntoIter {
                            self.0.iter().copied()
                        }
                    }
                    if let Some(coeffs) = bad_trans_vand_solve(&IterHolder(roots), &evals[..degs.len()]) {
                        return Some(degs.into_iter().zip(coeffs.into_iter()).collect());
                    }
                }
            }
        }
        None
>>>>>>> b8c93d19
    }
}

/// Generic struct to hold a polynomial and traits for operations.
///
/// The idea here is to combine some representation of the polynomial
/// (say, a vector of coefficients) with an implementation of [`PolyTraits`],
/// to allow implementing all the standard arithmetic and other user-facing
/// polynomial operations.
///
/// ```
/// # use sparse_interp::*;
/// let f = ClassicalPoly::<f64>::new(vec![1., 2., 3.]);
/// let g = ClassicalPoly::<f64>::new(vec![4., 5.]);
///
/// assert_eq!(&f * &g, ClassicalPoly::new(vec![4., 13., 22., 15.]));
/// assert_eq!(&f + &g, ClassicalPoly::new(vec![5., 7., 3.]));
/// ```
///
/// Type aliases are provided for various combinations that will work well.
/// So far the only alias is [`ClassicalPoly`].
#[derive(Debug)]
#[repr(transparent)]
pub struct Poly<T,U> {
    rep: T,
    traits: PhantomData<U>,
}

/// Univeriate polynomial representation using classical arithmetic algorithms.
///
/// Objects of this type implement many standard numeric operations like +, -,
/// usually on *references* to the type.
///
/// Multi-point evaluation and sparse interpolation routines are also supported.
pub type ClassicalPoly<C> = Poly<Vec<C>, ClassicalTraits<C>>;

impl<T,U,V,W> PartialEq<Poly<V,W>> for Poly<T,U>
where U: PolyTraits,
      W: PolyTraits,
      T: Borrow<[U::Coeff]>,
      V: Borrow<[W::Coeff]>,
      U::Coeff: PartialEq<W::Coeff>,
{
    fn eq(&self, other: &Poly<V,W>) -> bool {
        self.rep.borrow() == other.rep.borrow()
    }
}

impl<T,U> Eq for Poly<T,U>
where U: PolyTraits,
      T: Borrow<[U::Coeff]>,
      U::Coeff: Eq,
{ }

impl<U> Poly<Vec<U::Coeff>,U>
where U: PolyTraits,
      U::Coeff: Zero,
{
    /// Creates a new `Poly` from a vector of coefficients.
    pub fn new(rep: Vec<U::Coeff>) -> Self {
        let mut out = Self {
            rep,
            traits: PhantomData,
        };
        out.normalize();
        out
    }

    /// Ensures nonzero leading coefficient (or empty).
    fn normalize(&mut self) {
        while self.rep.last().map_or(false, Zero::is_zero) {
            self.rep.pop();
        }
    }
}

impl<T,U> Poly<T,U>
where U: PolyTraits,
      T: Borrow<[U::Coeff]>,
      U::Coeff: Zero,
{
    /// Creates a new `Poly` from the underlying representation which has nonzero
    /// leading coefficient.
    ///
    /// # Panics
    /// Panics if `rep` if not empty and has a leading coefficient which is zero.
    pub fn new_norm(rep: T) -> Self {
        assert!(rep.borrow().last().map_or(true, |x| !x.is_zero()));
        Self {
            rep,
            traits: PhantomData,
        }
    }
}

impl<T,U> Default for Poly<T,U>
where T: Default,
{
    #[inline(always)]
    fn default() -> Self {
        Self {
            rep: T::default(),
            traits: PhantomData,
        }
    }
}

impl<T,U> FromIterator<U::Coeff> for Poly<T,U>
where U: PolyTraits,
      T: FromIterator<U::Coeff> + Borrow<[U::Coeff]>,
      U::Coeff: Zero,
{
    fn from_iter<V>(iter: V) -> Self
    where V: IntoIterator<Item=U::Coeff>,
    {
        struct Trimmed<I: Iterator>(I, Option<(usize, I::Item)>);
        impl<I: Iterator> Iterator for Trimmed<I>
        where I::Item: Zero,
        {
            type Item = I::Item;
            fn next(&mut self) -> Option<Self::Item> {
                match self.1.take() {
                    Some((count, nzcoeff)) => Some(
                        if count == 0 {
                            nzcoeff
                        } else {
                            self.1 = Some((count - 1, nzcoeff));
                            Zero::zero()
                        }
                    ),
                    None => self.0.next().and_then(|coeff| {
                        if coeff.is_zero() {
                            let mut count = 1;
                            while let Some(coeff) = self.0.next() {
                                if ! coeff.is_zero() {
                                    self.1 = Some((count-1, coeff));
                                    return Some(Zero::zero());
                                }
                                count += 1;
                            }
                            None
                        } else {
                            Some(coeff)
                        }
                    }),
                }
            }
        }
        Self::new_norm(Trimmed(iter.into_iter(), None).collect())
    }
}

impl<T,U> Poly<T,U>
where U: PolyTraits,
      T: Borrow<[U::Coeff]>,
      U::Coeff: Clone + Zero + AddAssign + MulAssign,
{
    /// Evaluate this polynomial at the given point.
    ///
    /// Uses Horner's rule to perform the evaluation using exactly d multiplications
    /// and d additions, where d is the degree of self.
    #[inline(always)]
    pub fn eval<V>(&self, x: &V) -> Result<V>
    where DefConv<U::Coeff, V>: OneWay<Source=U::Coeff, Dest=V>,
          V: Clone + Zero + AddAssign + MulAssign,
    {
        horner_eval(self.rep.borrow().iter(), x)
    }

    /// Perform pre-processing for multi-point evaluation.
    ///
    /// `pts` is an iterator over the desired evaluation points.
    ///
    /// See [`PolyTraits::mp_eval_prep()`] for more details.
    #[inline(always)]
    pub fn mp_eval_prep<V>(pts: impl Iterator<Item=V>) -> <EvalTrait<U,V> as EvalTypes>::EvalInfo
    where EvalTrait<U, V>: EvalTypes<Coeff=U::Coeff, Eval=V>,
    {
        U::mp_eval_prep(pts)
    }

    /// Evaluate this polynomial at all of the given points.
    ///
    /// Performs multi-point evaluation using the underlying trait algorithms.
    /// In general, this can be much more efficient than repeatedly calling
    /// [`self.eval()`].
    ///
    /// `info` should be the result of calling [`Self::mp_eval_prep()`].
    #[inline]
    pub fn mp_eval<V>(&self, info: &<EvalTrait<U,V> as EvalTypes>::EvalInfo) -> Result<Vec<V>>
    where EvalTrait<U, V>: EvalTypes<Coeff=U::Coeff, Eval=V>,
    {
        let mut out = Vec::new();
        U::mp_eval_slice(&mut out, self.rep.borrow(), info)?;
        Ok(out)
    }
}

impl<T,U> Poly<T,U>
where U: PolyTraits,
{
    /// Perform pre-processing for sparse interpolation.
    ///
    /// *   `sparsity` is an upper bound on the number of nonzero terms in the evaluated
    ///     polynomial.
    /// *   `expons` is an iteration over the possible exponents which may appear in nonzero
    ///     terms.
    /// *   `max_coeff` is an upper bound on the magnitude of any coefficient.
    ///
    /// See [`PolyTraits::sparse_interp_prep()`] for more details.
    #[inline(always)]
    pub fn sparse_interp_prep(sparsity: usize, expons: impl Iterator<Item=usize>, max_coeff: &U::Coeff)
        -> (<U::SparseInterpEval as EvalTypes>::EvalInfo, U::SparseInterpInfo)
    {
        U::sparse_interp_prep(sparsity, expons, max_coeff)
    }

    /// Perform sparse interpolation after evaluation.
    ///
    /// Beforehand, [`Self::sparse_interp_prep()`] must be called to generate two info
    /// structs for evaluation and interpolation. These can be used repeatedly to
    /// evaluate and interpolate many polynomials with the same sparsity and degree
    /// bounds.
    ///
    /// *   `evals` should correspond evaluations according to the `EvalInfo` struct
    ///     returned from preprocessing.
    ///     at consecutive powers of the `theta` used in preprocessing.
    /// *   `info` should come from a previous call to [`Self::sparse_interp_prep()`].
    ///
    /// On success, a vector of (exponent, nonzero coefficient) pairs is returned,
    /// sorted by increasing exponent values.
    #[inline(always)]
    pub fn sparse_interp(evals: &[<U::SparseInterpEval as EvalTypes>::Eval], info: &U::SparseInterpInfo)
        -> Result<Vec<(usize, U::Coeff)>>
    {
        U::sparse_interp_slice(evals, info)
    }
}

#[must_use]
struct LongZip<A,B,F,G,H>(A,B,F,G,H);

impl<A,B,F,G,H,O> Iterator for LongZip<A,B,F,G,H>
where A: Iterator,
      B: Iterator,
      F: FnMut(A::Item, B::Item) -> O,
      G: FnMut(A::Item) -> O,
      H: FnMut(B::Item) -> O,
{
    type Item = O;

    fn next(&mut self) -> Option<Self::Item> {
        match self.0.next() {
            Some(x) => Some(match self.1.next() {
                Some(y) => self.2(x,y),
                None => self.3(x),
            }),
            None => self.1.next().map(|y| self.4(y)),
        }
    }
}

impl<'a,'b,T,U,V,W> Add<&'b Poly<V,W>> for &'a Poly<T,U>
where U: PolyTraits,
      W: PolyTraits,
      &'a T: IntoIterator<Item=&'a U::Coeff>,
      &'b V: IntoIterator<Item=&'b W::Coeff>,
      &'a U::Coeff: Add<&'b W::Coeff, Output=U::Coeff>,
      U::Coeff: AddAssign<&'b W::Coeff>,
      U::Coeff: Clone + Zero
{
    type Output = Poly<Vec<U::Coeff>, U>;

    fn add(self, rhs: &'b Poly<V,W>) -> Self::Output {
        Poly::from_iter(LongZip(
            self.rep.into_iter(),
            rhs.rep.into_iter(),
            Add::add,
            Clone::clone,
            |x| {
                let mut sum = U::Coeff::zero();
                sum += x;
                sum
            },
        ))
    }
}

impl<T,U,V,W> Add<Poly<V,W>> for Poly<T,U>
where U: PolyTraits,
      W: PolyTraits,
      T: IntoIterator<Item=U::Coeff>,
      V: IntoIterator<Item=W::Coeff>,
      U::Coeff: Zero + From<W::Coeff> + Add<W::Coeff, Output=U::Coeff>,
{
    type Output = Poly<Vec<U::Coeff>, U>;

    fn add(self, rhs: Poly<V,W>) -> Self::Output {
        Poly::from_iter(LongZip(
            self.rep.into_iter(),
            rhs.rep.into_iter(),
            Add::add,
            convert::identity,
            From::from,
        ))
    }
}

impl<'a,'b,T,U,V> Mul<&'b Poly<V,U>> for &'a Poly<T,U>
where U: PolyTraits,
      T: Borrow<[U::Coeff]>,
      V: Borrow<[U::Coeff]>,
      U::Coeff: Zero,
{
    type Output = Poly<Box<[U::Coeff]>, U>;

    fn mul(self, rhs: &'b Poly<V,U>) -> Self::Output {
        let aslice = self.rep.borrow();
        let bslice = rhs.rep.borrow();
        if aslice.is_empty() || bslice.is_empty() {
            return Poly::new_norm(Box::new([]));
        }

        let clen = aslice.len() + bslice.len() - 1;
        let mut outbox = {
            let mut vec = Vec::with_capacity(clen);
            vec.resize_with(clen, U::Coeff::zero);
            vec.into_boxed_slice()
        };

        U::slice_mul(outbox.borrow_mut(), aslice, bslice);

        Poly::new_norm(outbox)
    }
}

fn dot_product<'a,'b,T,U>(lhs: impl Iterator<Item=&'a T>, rhs: impl Iterator<Item=&'b U>) -> T
where T: 'a + Clone + Mul<Output=T> + AddAssign,
      U: 'b + Clone + Into<T>,
{
    let mut zipit = lhs.cloned().zip(rhs.cloned());
    let (a,b) = zipit.next().expect("dot product must be with non-empty iterators");
    let mut out = a * b.into();
    for (a,b) in zipit {
        out += a * b.into();
    }
    out
}

fn classical_slice_mul<T,U>(output: &mut [T], lhs: &[T], rhs: &[U])
where T: Clone + Mul<Output=T> + AddAssign,
      U: Clone + Into<T>,
{
    if lhs.len() == 0 || rhs.len() == 0 {
        assert_eq!(output.len(), 0);
        return;
    }

    assert_eq!(lhs.len() + rhs.len(), output.len() + 1);

    let mut i = 0;

    while i < lhs.len() && i < rhs.len() {
        output[i] = dot_product(lhs[..i+1].iter(), rhs[..i+1].iter().rev());
        i = i + 1;
    }

    let mut j = 1;
    while i < lhs.len() {
        output[i] = dot_product(lhs[j..i+1].iter(), rhs.iter().rev());
        i = i + 1;
        j = j + 1;
    }

    let mut k = 1;
    while i < rhs.len() {
        output[i] = dot_product(lhs.iter(), rhs[k..i+1].iter().rev());
        i = i + 1;
        k = k + 1;
    }

    while i < output.len() {
        output[i] = dot_product(lhs[j..].iter(), rhs[k..].iter().rev());
        i = i + 1;
        j = j + 1;
        k = k + 1;
    }
}

fn horner_eval<'a,'b,T,U>(mut coeffs: impl DoubleEndedIterator<Item=&'a T>, x: &'b U)
    -> Result<U>
where T: 'a + Clone,
      U: Clone + Zero + MulAssign + AddAssign,
      DefConv<T,U>: OneWay<Source=T, Dest=U>,
{
    if let Some(leading) = coeffs.next_back() {
        let mut out = DefConv::<T,U>::one_way(leading.clone())?;
        for coeff in coeffs.rev() {
            out *= x.clone();
            out += DefConv::<T,U>::one_way(coeff.clone())?;
        }
        Ok(out)
    } else {
        Ok(U::zero())
    }
}

/// Computes base^exp, where the base is a reference and not an owned value.
///
/// The number of clones is kept to a minimum. This is useful when objects of type T
/// are large and copying them is expensive.
///
/// ```
/// # use sparse_interp::refpow;
/// let x = 10u128;
/// assert_eq!(refpow(&x, 11), 100000000000u128)
/// ```
///
/// see also: <https://docs.rs/num-traits/0.2.14/src/num_traits/pow.rs.html#189-211>
#[inline]
pub fn refpow<T>(base: &T, exp: usize) -> T
where T: Clone + One + Mul<Output=T> + MulAssign,
{
    match exp {
        0 => T::one(),
        1 => base.clone(),
        _ => {
            let mut acc = base.clone() * base.clone();
            let mut curexp = exp >> 1;

            // invariant: curexp > 0 and base^exp = acc^curexp * base^(exp mod 2)
            while curexp & 1 == 0 {
                acc *= acc.clone();
                curexp >>= 1;
            }
            // now: curexp positive odd, base^exp = acc^curexp * base^(exp mod 2)

            if curexp > 1 {
                let mut basepow = acc.clone() * acc.clone();
                curexp >>= 1;

                // invariant: curexp > 0 and base^exp = acc * basepow^curexp * base^(exp mod 2)
                while curexp > 1 {
                    if curexp & 1 == 1 {
                        acc *= basepow.clone();
                    }
                    basepow *= basepow.clone();
                    curexp >>= 1;
                }
                // now: curexp == 1 and base^exp = acc * basepow * base^(exp mod 2)

                acc *= basepow.clone();
            }
            // now: curexp == 1 and base^exp = acc * base^(exp mod 2)

            if exp & 1 == 1 {
                acc *= base.clone();
            }
            acc
        }
    }
}


// --- BAD LINEAR SOLVER, TODO REPLACE WITH BETTER "SUPERFAST" SOLVERS ---

fn bad_linear_solve<'a,'b,M,T>(
    matrix: M,
    rhs: impl IntoIterator<Item=&'b T>,
    close: &impl CloseTo<Item=T>,
    ) -> Result<Vec<T>>
where M: IntoIterator,
      M::Item: IntoIterator<Item=&'a T>,
      T: 'a + 'b + Clone + One + Mul<Output=T> + SubAssign + MulAssign + Inv<Output=T>,
{
    let mut workmat: Vec<Vec<_>> =
        matrix .into_iter()
            .map(|row| row.into_iter().map(Clone::clone).collect())
            .collect();
    let mut sol: Vec<_> = rhs.into_iter().map(Clone::clone).collect();

    let n = workmat.len();
    assert!(workmat.iter().all(|row| row.len() == n));
    assert_eq!(sol.len(), n);

    for i in 0..n {
        { // find pivot
            let mut j = i;
            while close.close_to_zero(&workmat[j][i]) {
                j += 1;
                if j == n {
                    return Err(Error::Singular);
                }
            }
            if i != j {
                workmat.swap(i, j);
                sol.swap(i, j);
            }
        }
        // normalize pivot row
        {
            let pivot_inverse = workmat[i][i].clone().inv();
            for x in workmat[i].split_at_mut(i+1).1 {
                *x *= pivot_inverse.clone();
            }
            sol[i] *= pivot_inverse;
            workmat[i][i].set_one();
        }
        // cancel
        {
            let (top, midbot) = workmat.split_at_mut(i);
            let (pivrow, bottom) = midbot.split_first_mut().expect("row index i must exist");
            let (soltop, solmidbot) = sol.split_at_mut(i);
            let (solpiv, solbot) = solmidbot.split_first_mut().expect("row index imust exist");
            for (row, solx) in top.iter_mut().chain(bottom.iter_mut())
                               .zip(soltop.iter_mut().chain(solbot.iter_mut()))
            {
                if !close.close_to_zero(&row[i]) {
                    let (left, right) = row.split_at_mut(i+1);
                    for (j, x) in (i+1..n).zip(right) {
                        *x -= left[i].clone() * pivrow[j].clone();
                    }
                    *solx -= left[i].clone() * solpiv.clone();
                }
            }
        }
    }
    Ok(sol)
}

fn bad_berlekamp_massey<T>(seq: &[T], close: &impl CloseTo<Item=T>) -> Result<Vec<T>>
where T: Clone + One + Mul<Output=T> + SubAssign + MulAssign + Inv<Output=T>,
{
    assert_eq!(seq.len() % 2, 0);
    let n = seq.len() / 2;
    bad_linear_solve(
        (0..n).map(|i| &seq[i..i+n]),
        &seq[n..2*n],
        close)
}

fn bad_trans_vand_solve<'a,'b,T,U>(
    roots: U,
    rhs: impl IntoIterator<Item=&'b T>,
    close: &impl CloseTo<Item=T>)
    -> Result<Vec<T>>
where T: 'a + 'b + Clone + One + Mul<Output=T> + SubAssign + MulAssign + Inv<Output=T>,
      U: Copy + IntoIterator<Item=&'a T>,
      U::IntoIter: ExactSizeIterator,
{
    let n = roots.into_iter().len();
    let mat: Vec<_> = iter::successors(
        Some(iter::repeat_with(One::one).take(n).collect::<Vec<T>>()),
        |row| Some(row.iter().cloned().zip(roots.into_iter().cloned()).map(|(x,y)| x * y).collect())
    ).take(n).collect();
    bad_linear_solve(&mat, rhs, close)
}

struct ErrorIter<I,E> {
    iter: I,
    err: Option<E>,
}

impl<'a,I,E,T> Iterator for &'a mut ErrorIter<I,E>
where
    I: 'a + Iterator<Item=core::result::Result<T,E>>,
    T: 'a,
    E: 'a,
{
    type Item = T;

    fn next(&mut self) -> Option<Self::Item> {
        match self.err {
            Some(_) => None,
            None => {
                match self.iter.next() {
                    Some(Ok(x)) => Some(x),
                    Some(Err(e)) => {
                        self.err = Some(e);
                        None
                    }
                    None => None,
                }
            }
        }
    }
}

impl<I,E> ErrorIter<I,E> {
    fn new(iter: I) -> Self {
        Self {
            iter,
            err: None,
        }
    }

    fn map<F,T>(mut self, f: F) -> core::result::Result<T,E>
    where F: FnOnce(&mut Self) -> T
    {
        let x = f(&mut self);
        match self.err {
            Some(e) => Err(e),
            None => Ok(x),
        }
    }
}

#[cfg(test)]
mod tests {
    use super::*;

    #[test]
    fn bad_linear_algebra() {
        let very_close = RelativeParams::<f64>::default();
        {
            let mat :Vec<Vec<f64>> = vec![
                vec![2., 2., 2.],
                vec![-3., -3., -1.],
                vec![5., 3., -3.],
            ];
            let rhs = vec![12., -12., 10.];
            assert!(very_close.close_to_iter(
                bad_linear_solve(&mat, &rhs, &very_close).unwrap().iter(),
                [5., -2., 3.].iter()));
        }

        {
            let mat :Vec<Vec<f64>> = vec![
                vec![2., 8., 10., 52.],
                vec![1., 4., 5., 24.],
                vec![-2., -6., -4., -40.],
                vec![3., 11., 12., 77.],
            ];
            let rhs = vec![1., 2., 3., 4.];
            assert_eq!(bad_linear_solve(&mat, &rhs, &very_close), Err(Error::Singular));
        }

        {
            let seq = vec![1., 0., 5., -2., 12., -1.];
            assert!(very_close.close_to_iter(
                bad_berlekamp_massey(&seq, &very_close).unwrap().iter(),
                [3., 2., -1.].iter()));
        }

        {
            let roots = vec![2., -1., 3.];
            let rhs = vec![8.5, 29., 70.];
            assert!(very_close.close_to_iter(
                bad_trans_vand_solve(&roots, &rhs, &very_close).unwrap().iter(),
                [4.5,-2.,6.].iter()));
        }
    }

    #[test]
    fn add() {
        let a = vec![10, 20, 30, 40];
        let b = vec![3, 4, 5];
        let c = vec![13, 24, 35, 40];

        let ap: ClassicalPoly<_> = a.iter().copied().collect();
        let bp: ClassicalPoly<_> = b.iter().copied().collect();
        let cp: ClassicalPoly<_> = c.iter().copied().collect();

        assert_eq!(ap + bp, cp);
    }

    #[test]
    fn mul() {
        let a = vec![1, 2, 3, 4, 5];
        let b = vec![300, 4, 50000];
        let c = vec![300, 604, 50908, 101212, 151516, 200020, 250000];

        let ap: ClassicalPoly<_> = a.iter().copied().collect();
        let bp: ClassicalPoly<_> = b.iter().copied().collect();
        let cp: ClassicalPoly<_> = c.iter().copied().collect();

        assert_eq!(&ap * &bp, cp);
        assert_eq!(&bp * &ap, cp);
    }

    #[test]
    fn eval() {
        type CP = ClassicalPoly<i16>;
        let f = CP::new(vec![-5,3,-1,2]);

        assert_eq!(f.eval(&-3.0f32),
            Ok((-5 + 3*-3 + -1*-3*-3 + 2*-3*-3*-3) as f32));
        {
            let pts = vec![-2,0,7];
            let prep = CP::mp_eval_prep(pts.iter().copied());
            assert!(f.mp_eval(&prep).unwrap().into_iter().eq(
                pts.iter().map(|x| f.eval(x).unwrap())));
        }
    }

    #[test]
    fn pow() {
        assert_eq!(refpow(&3u64, 0), 1);
        assert_eq!(refpow(&25u64, 1), 25);
        assert_eq!(refpow(&4u64, 2), 16);
        assert_eq!(refpow(&-5i32, 3), -125);
        assert_eq!(refpow(&2u16, 8), 256);
        let mut pow3 = 1u64;
        for d in 1..41 {
            pow3 *= 3u64;
            assert_eq!(refpow(&3u64, d), pow3);
        }
    }

    #[test]
<<<<<<< HEAD
    fn classical_sparse_interp() {
        type CP = ClassicalPoly<i32>;
        let f = CP::new(vec![3, 0, -2, 0, 0, 0, -1]);
=======
    fn classical_sparse_interp_exact() {
        let f: ClassicalPoly<_> = vec![3., 0., -2., 0., 0., 0., -1.].into_iter().collect();
        let theta = 1.2f64;
>>>>>>> b8c93d19
        let t = 3;
        let (eval_info, interp_info) = CP::sparse_interp_prep(t, 0..10, &100);
        let evals = f.mp_eval(&eval_info).unwrap();
        let expected_sparse: Vec<_> = f.rep.iter().enumerate().filter(|(_,c)| **c != 0).map(|(e,c)| (e,*c)).collect();
        let sparse_f = CP::sparse_interp(&evals, &interp_info).unwrap();
        assert_eq!(expected_sparse, sparse_f);
    }

    #[test]
    fn classical_sparse_interp_overshoot() {
        let f: ClassicalPoly<_> = vec![3., 0., -2., 0., 0., 0., -1.].into_iter().collect();
        let theta = 1.2f64;
        let t = 5;
        let xs: Vec<_> = (0..2*t).map(|i| theta.powi(i as i32)).collect();
        let ys = f.mp_eval(xs.iter());
        let eq_test = RelativeParams::<f64>::new(Some(0.0000001), Some(0.0000001));
        let expected_sparse = f.rep.iter().enumerate().filter(|(_,c)| **c != 0.);
        // sparse interpolation starts here
        let si_info = ClassicalPoly::sparse_interp_prep(&theta, t, 0..10);
        let sparse_f = ClassicalPoly::sparse_interp_post(&ys, &si_info, &eq_test).expect("sparse interp failed");
        assert!(eq_by(sparse_f.iter(), expected_sparse,
            |(d1,c1), (d2,c2)| *d1 == d2 && eq_test.close_to(c1, c2)
            ));
    }
}<|MERGE_RESOLUTION|>--- conflicted
+++ resolved
@@ -132,6 +132,7 @@
         CoeffConv{cause: String}
             = "Could not convert coefficient: {cause}",
         Singular = "Encountered singular matrix when expecting nonsingular; perhaps sparsity was set too low",
+        SparsityTooLow = "Sparsity bound set too low in sparse interpolation",
         MissingExponents = "The exponent of a non-zero term was missing from the list",
 }
 
@@ -697,7 +698,7 @@
     fn post(out: &mut impl Extend<Self::Eval>, coeffs: &[Self::Coeff], info: &Self::EvalInfo) -> Result<()> {
         //out.extend(coeffs.iter().zip(info.iter()).map(|(c,x)| { let mut out = x.clone(); out *= c; out }));
 		ErrorIter::new(info.iter().map(|x| horner_eval(coeffs.iter(), x)))
-            .map(|evals| out.extend(evals))
+            .try_use(|evals| out.extend(evals))
         //out.extend(info.iter().map(|x| horner_eval(coeffs.iter(), x)));
     }
 }
@@ -714,11 +715,6 @@
 ///     root finding, with complexity O(sparsity^3).
 #[derive(Debug,Default,Clone,Copy,PartialEq,Eq)]
 pub struct ClassicalTraits<C>(PhantomData<C>);
-
-// FIXME remove
-fn at_a_loss(x: &Vec<Complex64>, y: &Complex64) -> Result<Complex64> {
-    horner_eval(x.iter(), y)
-}
 
 impl<C> PolyTraits for ClassicalTraits<C>
 where C: Clone + Mul<Output=C> + AddAssign,
@@ -744,8 +740,9 @@
         for (ref expon, ref mut power) in theta_pows.iter_mut() {
             *power = theta.powu(*expon as u32);
         }
+        //TODO work out precise bounds to use for RelativeParams here
         (EvalTrait::<Self, Complex64>::prep((0..2*sparsity).map(|e| theta.powu(e as u32))),
-         (sparsity, theta_pows, RelativeParams::<Complex64,f64>::new(Some(1e-10), Some(1e-10))) //TODO how to choose approx params
+         (sparsity, theta_pows, RelativeParams::<Complex64,f64>::new(Some(1e-8), Some(1e-8)))
         )
     }
 
@@ -754,16 +751,15 @@
         info: &Self::SparseInterpInfo,
         ) -> Result<Vec<(usize, Self::Coeff)>>
     {
-<<<<<<< HEAD
         let (sparsity, pows, close) = info;
         assert_eq!(evals.len(), 2*sparsity);
         let mut lambda = bad_berlekamp_massey(evals, close)?;
         lambda.push(Complex64::from(-1.));
         let (degs, roots): (Vec<usize>, Vec<Complex64>) = pows.iter().filter_map(
             |(deg, rootpow)| {
-            // FIXME why helper function is needed?
+            // TODO I have no idea why this helper function is needed instead of the line below.
             //horner_eval(lambda.iter(), rootpow).ok().and_then(
-            at_a_loss(&lambda, rootpow).ok().and_then(
+            classical_sparse_interp_helper(&lambda, rootpow).ok().and_then(
                 |eval| match close.close_to_zero(&eval) {
                     true => Some((deg, rootpow)),
                     false => None,
@@ -774,40 +770,18 @@
             Err(Error::MissingExponents)
         } else {
             let evslice = &evals[..degs.len()];
-            Ok(degs.into_iter().zip(
+            ErrorIter::new(
                 bad_trans_vand_solve(&roots, evslice, close)?.into_iter()
-                    .map(|c| DefConv::<C,Complex64>::other_way(c).unwrap()) // FIXME avoid unwrap
-            ).collect())
-        }
-=======
-        assert_eq!(evals.len(), 2*info.0);
-        for k in (1..=info.0).rev() {
-            if let Some(mut lambda) = bad_berlekamp_massey(&evals[..2*k]) {
-                lambda.push(-C::one());
-                let (degs, roots): (Vec<usize>, Vec<&C>) = info.1.iter().filter_map(
-                    |(deg, rootpow)| match close.close_to_zero(&horner_slice(&lambda, rootpow)) {
-                        true => Some((deg, rootpow)),
-                        false => None,
-                    }).unzip();
-                if degs.len() == lambda.len() - 1 {
-                    // Note, seems dumb I had to do this just to turn &&C into &C, but alas...
-                    struct IterHolder<'a,T>(Vec<&'a T>);
-                    impl<'a,T> IntoIterator for &'a IterHolder<'a, T> {
-                        type Item = &'a T;
-                        type IntoIter = iter::Copied<slice::Iter<'a, &'a T>>;
-                        fn into_iter(self) -> Self::IntoIter {
-                            self.0.iter().copied()
-                        }
-                    }
-                    if let Some(coeffs) = bad_trans_vand_solve(&IterHolder(roots), &evals[..degs.len()]) {
-                        return Some(degs.into_iter().zip(coeffs.into_iter()).collect());
-                    }
-                }
-            }
-        }
-        None
->>>>>>> b8c93d19
-    }
+                    .map(|c| DefConv::<C,Complex64>::other_way(c))
+            ).try_use(|it| degs.into_iter().zip(it).collect())
+        }
+    }
+}
+
+// TODO helper function because for some reason I could not get this
+// to compile otherwise.
+fn classical_sparse_interp_helper(x: &Vec<Complex64>, y: &Complex64) -> Result<Complex64> {
+    horner_eval(x.iter(), y)
 }
 
 /// Generic struct to hold a polynomial and traits for operations.
@@ -1196,10 +1170,11 @@
     }
 }
 
-fn horner_eval<'a,'b,T,U>(mut coeffs: impl DoubleEndedIterator<Item=&'a T>, x: &'b U)
+fn horner_eval<'a,'b,T,U,I>(mut coeffs: I, x: &'b U)
     -> Result<U>
 where T: 'a + Clone,
       U: Clone + Zero + MulAssign + AddAssign,
+      I: DoubleEndedIterator<Item=&'a T>,
       DefConv<T,U>: OneWay<Source=T, Dest=U>,
 {
     if let Some(leading) = coeffs.next_back() {
@@ -1342,10 +1317,16 @@
 {
     assert_eq!(seq.len() % 2, 0);
     let n = seq.len() / 2;
-    bad_linear_solve(
-        (0..n).map(|i| &seq[i..i+n]),
-        &seq[n..2*n],
-        close)
+    for k in (1..=n).rev() {
+        if let Ok(res) = bad_linear_solve(
+            (0..k).map(|i| &seq[i..i+k]),
+            &seq[k..2*k],
+            close)
+        {
+            return Ok(res);
+        }
+    }
+    Err(Error::SparsityTooLow)
 }
 
 fn bad_trans_vand_solve<'a,'b,T,U>(
@@ -1403,7 +1384,7 @@
         }
     }
 
-    fn map<F,T>(mut self, f: F) -> core::result::Result<T,E>
+    fn try_use<F,T>(mut self, f: F) -> core::result::Result<T,E>
     where F: FnOnce(&mut Self) -> T
     {
         let x = f(&mut self);
@@ -1517,15 +1498,9 @@
     }
 
     #[test]
-<<<<<<< HEAD
-    fn classical_sparse_interp() {
+    fn classical_sparse_interp_exact() {
         type CP = ClassicalPoly<i32>;
         let f = CP::new(vec![3, 0, -2, 0, 0, 0, -1]);
-=======
-    fn classical_sparse_interp_exact() {
-        let f: ClassicalPoly<_> = vec![3., 0., -2., 0., 0., 0., -1.].into_iter().collect();
-        let theta = 1.2f64;
->>>>>>> b8c93d19
         let t = 3;
         let (eval_info, interp_info) = CP::sparse_interp_prep(t, 0..10, &100);
         let evals = f.mp_eval(&eval_info).unwrap();
@@ -1536,18 +1511,43 @@
 
     #[test]
     fn classical_sparse_interp_overshoot() {
-        let f: ClassicalPoly<_> = vec![3., 0., -2., 0., 0., 0., -1.].into_iter().collect();
-        let theta = 1.2f64;
+        type CP = ClassicalPoly<i32>;
+        let f = CP::new(vec![3, 0, -2, 0, 0, 0, -1]);
         let t = 5;
-        let xs: Vec<_> = (0..2*t).map(|i| theta.powi(i as i32)).collect();
-        let ys = f.mp_eval(xs.iter());
-        let eq_test = RelativeParams::<f64>::new(Some(0.0000001), Some(0.0000001));
-        let expected_sparse = f.rep.iter().enumerate().filter(|(_,c)| **c != 0.);
-        // sparse interpolation starts here
-        let si_info = ClassicalPoly::sparse_interp_prep(&theta, t, 0..10);
-        let sparse_f = ClassicalPoly::sparse_interp_post(&ys, &si_info, &eq_test).expect("sparse interp failed");
-        assert!(eq_by(sparse_f.iter(), expected_sparse,
-            |(d1,c1), (d2,c2)| *d1 == d2 && eq_test.close_to(c1, c2)
-            ));
+        let (eval_info, interp_info) = CP::sparse_interp_prep(t, 0..10, &100);
+        let evals = f.mp_eval(&eval_info).unwrap();
+        let expected_sparse: Vec<_> = f.rep.iter().enumerate().filter(|(_,c)| **c != 0).map(|(e,c)| (e,*c)).collect();
+        let sparse_f = CP::sparse_interp(&evals, &interp_info).unwrap();
+        assert_eq!(expected_sparse, sparse_f);
+    }
+
+    #[test]
+    fn classical_spinterp_big() {
+        type CP = ClassicalPoly<f64>;
+        let mut coeffs = vec![0.0f64; 200];
+        let expected_sparse: Vec<(usize, f64)> = vec![
+            (3, 1.9),
+            (4, -3.),
+            (31, 18.),
+            (101, 19.4),
+            (108, 0.5),
+            (109, 0.6),
+            (110, -1.),
+            (151, -12.6),
+            (199, 2.5),
+        ];
+        for (e, c) in expected_sparse.iter() {
+            coeffs[*e] = *c;
+        }
+        let f = CP::new(coeffs.clone());
+        let (eval_info, interp_info) = CP::sparse_interp_prep(15, 0..200, &20000.);
+        let evals = f.mp_eval(&eval_info).unwrap();
+        let (computed_expons, computed_coeffs): (Vec<_>, Vec<_>)
+            = CP::sparse_interp(&evals, &interp_info).unwrap().into_iter().unzip();
+        let (expected_expons, expected_coeffs): (Vec<_>, Vec<_>)
+            = expected_sparse.into_iter().unzip();
+        assert_eq!(expected_expons, computed_expons);
+        let close = RelativeParams::<f64>::new(Some(0.001), Some(0.001));
+        assert!(close.close_to_iter(expected_coeffs.iter(), computed_coeffs.iter()));
     }
 }